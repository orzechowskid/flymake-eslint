;;; flymake-eslint.el --- A Flymake backend for Javascript using eslint  -*- lexical-binding: t; -*-

;; Version: 1.7.0
;; Author: Dan Orzechowski
;; Contributor: Terje Larsen
;; URL: https://github.com/orzechowskid/flymake-eslint
;; Package-Requires: ((emacs "26.1"))
;; Keywords: languages, tools

;;; Commentary:

;; A backend for Flymake which uses eslint.  Enable it with M-x
;; flymake-eslint-enable RET.  Alternately, configure a mode-hook for your
;; Javascript major mode of choice:

;; (add-hook 'some-js-major-mode-hook #'flymake-eslint-enable)

;; A handful of configurable options can be found in the flymake-eslint
;; customization group: view and modify them with the M-x customize-group RET
;; flymake-eslint RET.

;; License: MIT

;;; Code:

;;;; Requirements

(require 'cl-lib)
(when (featurep 'project)
  (require 'project))
(when (featurep 'json)
  (require 'json))

;;;; Customization

(defgroup flymake-eslint nil
  "Flymake checker for Javascript using eslint."
  :group 'programming
  :prefix "flymake-eslint-")

(defcustom flymake-eslint-executable '("eslint")
  "Arguments to execute `eslint'
  Example values:
    '(\"eslint\") ; to use an eslint available in exec-ptah
    '(\"npx\" \"eslint\") ; to use eslint through npx. Allows access to project-local eslint
    '(\"npm\" \"exec\" \"--\" \"eslint\") ; equivalent to \"npx\"
  
  You can also send additional arguments to eslint. For example to set eslint's --max-warnings to 13:
    '(\"eslint\" \"--max-warnings\" \"13\")
    '(\"npx\" \"eslint\" \"--max-warnings\" \"13\")"
  :type '(repeat string)
  :group 'flymake-eslint)

(defcustom flymake-eslint-show-rule-name t
  "When non-nil show eslint rule name in flymake diagnostic."
  :type 'boolean
  :group 'flymake-eslint)

(defcustom flymake-eslint-defer-binary-check nil
  "Defer the eslint binary presence check.
When non-nil, the initial check, which ensures that eslint binary
is present, is disabled.  Instead, this check is performed during
backend execution.

Useful when the value of variable `exec-path' is set dynamically
and the location of eslint might not be known ahead of time."
  :type 'boolean
  :group 'flymake-eslint)

(defcustom flymake-eslint-project-root nil
  "Buffer-local.
Set to a filesystem path to use that path as the current working
directory of the linting process."
  :type 'string
  :group 'flymake-eslint)

(defcustom flymake-eslint-prefer-json-diagnostics nil
  "Try to use the JSON diagnostic format when running eslint.
This gives more accurate diagnostics but requires having an Emacs
installation with JSON support."
  :type 'boolean
  :group 'flymake-eslint)

;;;; Variables

(defvar flymake-eslint--message-regexp
  (rx bol (* space) (group (+ num)) ":" (group (+ num)) ; line:col
      (+ space) (group (or "error" "warning"))          ; type
      (+ space) (group (+? any))                        ; message
      (>= 2 space) (group (* any)) eol)                 ; rule name
  "Regexp to match eslint messages.")

(defvar-local flymake-eslint--process nil
  "Handle to the linter process for the current buffer.")

;;;; Functions

;;;;; Public

;;;###autoload
(defun flymake-eslint-enable ()
  "Enable Flymake and flymake-eslint.
Add this function to some js major mode hook."
  (interactive)
  (make-local-variable 'flymake-eslint-project-root)
  (setq default-directory
	(or flymake-eslint-project-root
	    (when (and (featurep 'project)
		       (project-current))
	      (project-root (project-current)))
	    default-directory))
  (unless flymake-eslint-defer-binary-check
    (flymake-eslint--ensure-binary-exists))
  (flymake-mode t)
  (add-hook 'flymake-diagnostic-functions 'flymake-eslint--checker nil t))

;;;;; Private

(defun flymake-eslint--ensure-binary-exists ()
  "Ensure that `flymake-eslint-executable' exists and can be invoked with `--version'
Otherwise, throw an error and tell Flymake to disable this
backend."
  (with-temp-buffer
    (let ((x flymake-eslint-executable))
      (unless (= 0 (apply 'call-process `(,(car x) nil t (current-buffer) ,@(cdr x) "--version")))
	(error "`eslint' invocation failed. It errored with message: %s" (buffer-string))))))

(defun flymake-eslint--get-position (line column buffer)
  "Get the position at LINE and COLUMN for BUFFER."
  (with-current-buffer buffer
    (save-excursion
      (when (and line column)
        (goto-char (point-min))
        (forward-line (1- line))
        (forward-char (1- column))
        (point)))))

(defun flymake-eslint--diag-from-eslint (eslint-diag buffer)
  "Transform ESLINT-DIAG diagnostic for BUFFER into a Flymake one."
  (let* ((beg-line (gethash "line" eslint-diag))
         (beg-col (gethash "column" eslint-diag))
         (beg-pos (flymake-eslint--get-position beg-line beg-col buffer))
         (end-line (gethash "endLine" eslint-diag))
         (end-col (gethash "endColumn" eslint-diag))
         (end-pos (if end-line
                      (flymake-eslint--get-position end-line end-col buffer)
                    (cdr (flymake-diag-region buffer beg-line))))
         (lint-rule (gethash "ruleId" eslint-diag))
         (severity (gethash "severity" eslint-diag))
         (type (if (equal severity 1) :warning :error))
         (msg (gethash "message" eslint-diag))
         (full-msg (concat
                    msg
                    (when (and flymake-eslint-show-rule-name lint-rule)
                      (format " [%s]" lint-rule)))))
    (flymake-make-diagnostic
     buffer
     beg-pos
     end-pos
     type
     full-msg
     (list :rule-name lint-rule))))

(defun flymake-eslint--report-json (eslint-stdout-buffer source-buffer)
  "Create Flymake diagnostics from the JSON diagnostic in ESLINT-STDOUT-BUFFER.
The diagnostics are reported against SOURCE-BUFFER."
  (if (featurep 'json)
      (with-current-buffer eslint-stdout-buffer
        (goto-char (point-min))
        (let* ((full-diagnostics (json-parse-buffer))
               (eslint-diags (gethash "messages"(elt full-diagnostics 0))))
          (seq-map
           (lambda (diag)
             (flymake-eslint--diag-from-eslint diag source-buffer))
           eslint-diags)))
    (error
     "Tried to parse JSON diagnostics but current Emacs does not support it.")))

(defun flymake-eslint--use-json-p ()
  "Check if eslint diagnostics should be requested to be formatted as JSON."
  (and (featurep 'json) flymake-eslint-prefer-json-diagnostics))

(defun flymake-eslint--report (eslint-stdout-buffer source-buffer)
  "Create Flymake diag messages from contents of ESLINT-STDOUT-BUFFER.
They are reported against SOURCE-BUFFER.  Return a list of
results."
  (with-current-buffer eslint-stdout-buffer
    ;; start at the top and check each line for an eslint message
    (goto-char (point-min))
    (if (looking-at-p "Error:")
        (pcase-let ((`(,beg . ,end) (with-current-buffer source-buffer
                                      (cons (point-min) (point-max))))
                    (msg (thing-at-point 'line t)))
          (list (flymake-make-diagnostic source-buffer beg end :error msg)))
      (cl-loop
       until (eobp)
       when (looking-at flymake-eslint--message-regexp)
       collect (let* ((row (string-to-number (match-string 1)))
                      (column (string-to-number (match-string 2)))
                      (type (match-string 3))
                      (msg (match-string 4))
                      (lint-rule (match-string 5))
                      (msg-text (concat (format "%s: %s" type msg)
                                        (when flymake-eslint-show-rule-name
                                          (format " [%s]" lint-rule))))
                      (type-symbol (pcase type ("warning" :warning) (_ :error)))
                      (src-pos (flymake-diag-region source-buffer row column)))
                 ;; new Flymake diag message
                 (flymake-make-diagnostic
                  source-buffer
                  (car src-pos)
                  ;; buffer might have changed size
                  (min (buffer-size source-buffer) (cdr src-pos))
                  type-symbol
                  msg-text
                  (list :rule-name lint-rule)))
       do (forward-line 1)))))

;; Heavily based on the example found at
;; https://www.gnu.org/software/emacs/manual/html_node/flymake/An-annotated-example-backend.html
(defun flymake-eslint--create-process (source-buffer callback)
  "Create linter process for SOURCE-BUFFER.
CALLBACK is invoked once linter has finished the execution.
CALLBACK accepts a buffer containing stdout from linter as its
argument."
  (when (process-live-p flymake-eslint--process)
    (kill-process flymake-eslint--process))
  (let ((format-args
         (if (flymake-eslint--use-json-p)
             '("--format" "json")
           "")))
    (setq flymake-eslint--process
          (make-process
           :name "flymake-eslint"
           :connection-type 'pipe
           :noquery t
           :buffer (generate-new-buffer " *flymake-eslint*")
           :command `(,@flymake-eslint-executable
                      "--no-color"
                      "--no-ignore"
                      ,@format-args
                      "--stdin"
                      "--stdin-filename"
<<<<<<< HEAD
                      ,(buffer-file-name source-buffer))
=======
                      ,(or (buffer-file-name source-buffer) (buffer-name source-buffer))
                      ,@(flymake-eslint--executable-args))
>>>>>>> c783788f
           :sentinel
           (lambda (proc &rest ignored)
             (let ((status (process-status proc))
                   (buffer (process-buffer proc)))
               (when (and (eq 'exit status)
                          ;; make sure we're not using a deleted buffer
                          (buffer-live-p source-buffer)
                          ;; make sure we're using the latest lint process
                          (eq proc (buffer-local-value 'flymake-eslint--process
                                                       source-buffer)))
                 ;; read from eslint output
                 (funcall callback buffer))
               ;; destroy temp buffer when done or killed
               (when (memq status '(exit signal))
                 (kill-buffer buffer))))))))

(defun flymake-eslint--check-and-report (source-buffer report-fn)
  "Run eslint against SOURCE-BUFFER.
Use REPORT-FN to report results."
  (when flymake-eslint-defer-binary-check
    (flymake-eslint--ensure-binary-exists))
  (let ((diag-builder-fn
         (if (flymake-eslint--use-json-p)
             'flymake-eslint--report-json
           'flymake-eslint--report)))
    (flymake-eslint--create-process
     source-buffer
     (lambda (eslint-stdout)
       (funcall
        report-fn
        (funcall diag-builder-fn eslint-stdout source-buffer))))
    (with-current-buffer source-buffer
      (process-send-string flymake-eslint--process (buffer-string))
      (process-send-eof flymake-eslint--process))))

(defun flymake-eslint--checker (report-fn &rest _ignored)
  "Run eslint on the current buffer.
Report results using REPORT-FN.  All other parameters are
currently ignored."
  (flymake-eslint--check-and-report (current-buffer) report-fn))

;;;; Footer

(provide 'flymake-eslint)

;;; flymake-eslint.el ends here<|MERGE_RESOLUTION|>--- conflicted
+++ resolved
@@ -241,12 +241,7 @@
                       ,@format-args
                       "--stdin"
                       "--stdin-filename"
-<<<<<<< HEAD
-                      ,(buffer-file-name source-buffer))
-=======
-                      ,(or (buffer-file-name source-buffer) (buffer-name source-buffer))
-                      ,@(flymake-eslint--executable-args))
->>>>>>> c783788f
+                      ,(or (buffer-file-name source-buffer) (buffer-name source-buffer)))
            :sentinel
            (lambda (proc &rest ignored)
              (let ((status (process-status proc))
